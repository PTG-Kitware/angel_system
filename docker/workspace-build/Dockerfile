--- conflicted
+++ resolved
@@ -90,11 +90,7 @@
 COPY poetry.lock pyproject.toml docker/workspace_build_pydep_install.sh "${ANGEL_WORKSPACE_DIR}"/
 RUN cd "${ANGEL_WORKSPACE_DIR}" \
  && "${ANGEL_WORKSPACE_DIR}/workspace_build_pydep_install.sh"
-<<<<<<< HEAD
-# RUN python -m nltk.downloader punkt
-=======
 RUN python3 -m nltk.downloader punkt
->>>>>>> b326438b
 
 # Build the angel_system python package
 # * This is intentionally separated from the above dep installation so as to
