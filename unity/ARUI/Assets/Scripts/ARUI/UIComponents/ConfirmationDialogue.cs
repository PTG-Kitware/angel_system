--- conflicted
+++ resolved
@@ -1,10 +1,10 @@
 using System.Collections;
 using UnityEngine;
 using UnityEngine.Events;
-<<<<<<< HEAD
-using UnityEngine.UIElements;
-=======
 using RosMessageTypes.Angel;
+using Microsoft.MixedReality.Toolkit.Utilities.Solvers;
+using System;
+using TMPro;
 
 /// <summary>
 /// Custom one argument version of a UnityEvent to allow passing of
@@ -12,10 +12,7 @@
 /// See: https://docs.unity3d.com/ScriptReference/Events.UnityEvent_1.html
 /// </summary>
 [System.Serializable]
-public class InterpretedAudioUserIntentEvent : UnityEvent<InterpretedAudioUserIntentMsg>
-{
-}
->>>>>>> 4fb2295d
+public class InterpretedAudioUserIntentEvent : UnityEvent<InterpretedAudioUserIntentMsg> {}
 
 /// <summary>
 /// Dialogue that asks for user confirmation of a given action. Used for the Natural Language Interface.
@@ -24,37 +21,39 @@
 /// </summary>
 public class ConfirmationDialogue : MonoBehaviour
 {
-    private bool init = false;
-    private bool timerStarted = false;
+    private bool init = false;                              /// <true if dialogue was initialized (e.g. message, event)
+    private bool timerStarted = false;                      /// <true if timer started already
 
     private FlexibleTextContainer textContainer;    
-    private DwellButton okBtn;                      /// <Dialogue button
-    public UnityEvent selectEvent;                  /// <Event that will be invoked if the user confirms the dialogue
+    private DwellButton okBtn;                              /// <Dialogue button
+    private Orbital movingBehavior;
+    private bool delayedMoving = false;
 
-<<<<<<< HEAD
-    private Shapes.Line time;                       /// <Line that shows the user how much time is left to make a decision
-    private float timeInSeconds = 6f;               /// <How much time the user has to decide (excluding the time the use is loking at the ok button
-=======
-    public InterpretedAudioUserIntentEvent selectEvent;
+    private InterpretedAudioUserIntentEvent selectEvent;     /// <Event that will be invoked if the user confirms the dialogue
     private InterpretedAudioUserIntentMsg userIntent;
 
-    private Shapes.Line timerLine;
-    private float timeInSeconds = 6f;
->>>>>>> 4fb2295d
+    private Shapes.Line time;                               /// <Line that shows the user how much time is left to make a decision
+    private float timeInSeconds = 6f;                       /// <How much time the user has to decide (excluding the time the use is loking at the ok button
+
 
     private void Awake()
     {
         textContainer = transform.GetChild(1).GetChild(0).gameObject.AddComponent<FlexibleTextContainer>();
+        textContainer.gameObject.AddComponent<VMNonControllable>();
 
         GameObject btn = transform.GetChild(0).gameObject;
         okBtn = btn.AddComponent<DwellButton>();
         okBtn.InitializeButton(EyeTarget.okButton, () => Confirmed(true),true, DwellButtonType.Select);
         okBtn.gameObject.SetActive(false);
 
-        selectEvent = new InterpretedAudioUserIntentEvent();
-
         time = transform.GetComponentInChildren<Shapes.Line>();
         time.enabled = false;
+
+        transform.position = AngelARUI.Instance.ARCamera.ViewportToWorldPoint(new Vector3(0.5f, 0.7f, 1f), Camera.MonoOrStereoscopicEye.Left);
+        movingBehavior = gameObject.GetComponent<Orbital>();
+        movingBehavior.enabled = true;
+
+        selectEvent = new InterpretedAudioUserIntentEvent();
     }
 
     /// <summary>
@@ -64,18 +63,37 @@
     {
         if (init & !timerStarted && textContainer.TextRect.width > 0.001f)
             StartCoroutine(DecreaseTime());
+
+        if (okBtn.IsInteractingWithBtn && movingBehavior.enabled)
+            movingBehavior.enabled = false;
+        else if (!okBtn.IsInteractingWithBtn && !movingBehavior.enabled && !delayedMoving)
+            StartCoroutine(DelayedStartMoving());
+            
+    }
+
+    private IEnumerator DelayedStartMoving()
+    {
+        delayedMoving = true;
+
+        yield return new WaitForSeconds(1f);
+
+        if (!okBtn.IsInteractingWithBtn)
+            movingBehavior.enabled = true;
+
+        delayedMoving = false;
     }
 
     /// <summary>
     /// Initialize the dialgoue components - text and confirmation event
     /// </summary>
-    /// <param name="msg">message that is shown to the user.</param>
+    /// <param name="intentMsg">Contains message that is shown to the user.</param>
     /// <param name="confirmedEvent">confirmation event, invoked when the user is triggering the okay button</param>
-    public void InitializeConfirmationNotification(string msg, UnityAction confirmedEvent)
+    public void InitializeConfirmationNotification(InterpretedAudioUserIntentMsg intentMsg, UnityAction<InterpretedAudioUserIntentMsg> confirmedEvent)
     {
-        if (msg == null || msg.Length == 0) return;
+        if (intentMsg == null || intentMsg.user_intent.Length == 0) return;
 
-        textContainer.SetText(msg);
+        userIntent = intentMsg;
+        textContainer.SetText(intentMsg.user_intent);
         selectEvent.AddListener(confirmedEvent);
         init = true;
     }
@@ -96,22 +114,6 @@
         Destroy(this.gameObject);
     }
 
-<<<<<<< HEAD
-    /// <summary>
-    /// Start and decrease the dialogue timer
-    /// </summary>
-=======
-
-    public void InitializeConfirmationNotification(InterpretedAudioUserIntentMsg intentMsg, UnityAction<InterpretedAudioUserIntentMsg> confirmedEvent)
-    {
-        if (intentMsg == null || intentMsg.user_intent.Length == 0) return;
-
-        userIntent = intentMsg;
-        textContainer.SetText(intentMsg.user_intent);
-        selectEvent.AddListener(confirmedEvent);
-    }
-
->>>>>>> 4fb2295d
     private IEnumerator DecreaseTime()
     {
         timerStarted = true;
