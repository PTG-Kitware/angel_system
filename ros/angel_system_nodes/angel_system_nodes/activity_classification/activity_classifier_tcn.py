"""
TCN config: https://github.com/PTG-Kitware/TCN_HPL/blob/c987b3d4f65ff7d4f9696333443ee138310893e0/configs/experiment/feat_v2.yaml
Use get_hydra_config to get cfg dict, use eval.py content as how-to-call example using
trainer.predict(model=model, dataloaders=dataloaders, ckpt_path=cfg.ckpt_path)
"""

import json
from pathlib import Path
from threading import Condition, Event, Lock, Thread
from typing import Callable
from typing import List
from typing import Optional
<<<<<<< HEAD
import re
from typing import Tuple
import re
from typing import Tuple
import re
=======
from typing import Tuple
>>>>>>> 596bed02

import kwcoco
from builtin_interfaces.msg import Time
import numpy as np
import numpy.typing as npt
from pytorch_lightning.utilities import move_data_to_device
from rclpy.callback_groups import MutuallyExclusiveCallbackGroup
from rclpy.node import Node
import torch
from torch.utils.data import DataLoader
from tcn_hpl.data.ptg_datamodule import create_dataset_from_hydra
from tcn_hpl.data.utils.pose_generation.generate_pose_data import (
    DETECTION_CLASS_KEYPOINTS,
)
from tcn_hpl.data.vectorize import (
    FrameData,
    FrameObjectDetections,
    FramePoses,
)
from tcn_hpl.models.ptg_module import PTGLitModule

from angel_system.activity_classification.tcn_hpl.predict import (
    ResultsCollector,
)
from angel_system.data.common.config_structs import load_activity_label_set
from angel_system.utils.event import WaitAndClearEvent
from angel_system.utils.simple_timer import SimpleTimer

from angel_msgs.msg import (
    ObjectDetection2dSet,
    ActivityDetection,
    HandJointPosesUpdate,
    HandJointPose,
)
from angel_utils import declare_and_get_parameters, make_default_main, RateTracker
from angel_utils.activity_classification import InputWindow, InputBuffer
from angel_utils.conversion import time_to_int


# Input ROS topic for RGB Image Timestamps
PARAM_IMG_TS_TOPIC = "image_ts_topic"
# Input ROS topic for object detections.
PARAM_DET_TOPIC = "det_topic"
# Output ROS topic for activity classifications.
PARAM_ACT_TOPIC = "act_topic"
# Filesystem path to the Angel-System activity configuration file for the task
# we are predicting for.
PARAM_ACT_CONFIG_FILE = "activity_config_file"
# Filesystem path to the TCN model weights
PARAM_MODEL_WEIGHTS = "model_weights"
# Filesystem path to the YAML config file paired with the model containing
# relevant hyperparameters.
PARAM_MODEL_CONFIG = "model_config"
# Device the model should be loaded onto. "cuda" and "cpu" are
PARAM_MODEL_DEVICE = "model_device"
# Maximum amount of data we will buffer in seconds.
PARAM_BUFFER_MAX_SIZE_SECONDS = "buffer_max_size_seconds"
# Width in pixels of the imagery that object detections were predicted from.
PARAM_IMAGE_PIX_WIDTH = "image_pix_width"
# Height in pixels of the imagery that object detections were predicted from.
PARAM_IMAGE_PIX_HEIGHT = "image_pix_height"
# Runtime thread checkin heartbeat interval in seconds.
PARAM_RT_HEARTBEAT = "rt_thread_heartbeat"
# Where we should output an MS-COCO file with our activity predictions in it
# per frame. NOTE: activity format is very custom, pending common utilities.
# If no value or an empty string is provided, we will not accumulate
# predictions. If a path is provided, we will accumulate and output at node
# closure.
PARAM_OUTPUT_COCO_FILEPATH = "output_predictions_kwcoco"
# Optional input COCO file of video frame object detections to be used as input
# for activity classification. This should not be used simultaneously when
# interfacing with ROS-based object detection input - behavior is undefined.
PARAM_INPUT_COCO_FILEPATH = "input_obj_det_kwcoco"
# If we should enable additional logging to the info level about when we
# receive and process data.
PARAM_TIME_TRACE_LOGGING = "enable_time_trace_logging"

PARAM_POSE_TOPIC = "pose_topic"
# "Topic" of the model being loaded, e.g. "cooking" or "medical".
PARAM_TOPIC = "topic"
#
PARAM_POSE_REPEAT_RATE = "pose_repeat_rate"
# Boolean parameter that, when true, causes the temporal windows processed to
# be constructed such that the most recent frame is one with object detections
# associated with it. This will introduce additional latency to the system as
# activity prediction for the "live" image will not occur until object
# detections are predicted for that frame.
PARAM_WINDOW_LEADS_WITH_OBJECTS = "window_leads_with_objects"
# Debug file saved out to the filesystem for understanding the node's
# inputs when it decides not to create an activity classification.
# the format will be csv with a list of the object detections and the pose
PARAM_DEBUG_FILE = "debug_file"


class NoActivityClassification(Exception):
    """
    Raised when the window processing function is unable to generate an
    activity classification for an input window.
    """


def max_det_class_score(
    msg: ObjectDetection2dSet,
) -> Tuple[npt.NDArray[int], npt.NDArray[float]]:
    """
    Get the index and score of the highest scoring class.
    :param msg: Input message.
    :return: Tuple of index and score.
    """
    mat_shape = (msg.num_detections, len(msg.label_vec))
    conf_mat = np.asarray(msg.label_confidences).reshape(mat_shape)
    max_conf_idxs = conf_mat.argmax(axis=1)
    max_confs = conf_mat[np.arange(conf_mat.shape[0]), max_conf_idxs]
    return max_conf_idxs, max_confs


class ActivityClassifierTCN(Node):
    """
    ROS node that publishes `ActivityDetection` messages using a classifier and
    `ObjectDetection2dSet` messages.
    """

    def __init__(self):
        super().__init__(self.__class__.__name__)
        log = self.get_logger()

        self._current_frame_number = -1

        param_values = declare_and_get_parameters(
            self,
            [
                (PARAM_IMG_TS_TOPIC,),
                (PARAM_DET_TOPIC,),
                (PARAM_POSE_TOPIC,),
                (PARAM_ACT_TOPIC,),
                (PARAM_ACT_CONFIG_FILE,),
                (PARAM_MODEL_WEIGHTS,),
                (PARAM_MODEL_CONFIG,),
                (PARAM_MODEL_DEVICE, "cuda"),
                (PARAM_BUFFER_MAX_SIZE_SECONDS, 15),
                (PARAM_IMAGE_PIX_WIDTH, 1280),
                (PARAM_IMAGE_PIX_HEIGHT, 720),
                (PARAM_RT_HEARTBEAT, 0.1),
                (PARAM_OUTPUT_COCO_FILEPATH, ""),
                (PARAM_INPUT_COCO_FILEPATH, ""),
                (PARAM_TIME_TRACE_LOGGING, True),
                (PARAM_TOPIC, "medical"),
                (PARAM_POSE_REPEAT_RATE, 0),
                (PARAM_WINDOW_LEADS_WITH_OBJECTS, False),
                (PARAM_DEBUG_FILE, ""),
            ],
        )
        self._img_ts_topic = param_values[PARAM_IMG_TS_TOPIC]
        self._det_topic = param_values[PARAM_DET_TOPIC]

        self._pose_topic = param_values[PARAM_POSE_TOPIC]
        self._pose_repeat_rate = param_values[PARAM_POSE_REPEAT_RATE]

        self._act_topic = param_values[PARAM_ACT_TOPIC]
        self._act_config = load_activity_label_set(param_values[PARAM_ACT_CONFIG_FILE])
        self._img_pix_width = param_values[PARAM_IMAGE_PIX_WIDTH]
        self._img_pix_height = param_values[PARAM_IMAGE_PIX_HEIGHT]
        self._enable_trace_logging = param_values[PARAM_TIME_TRACE_LOGGING]

        self._window_lead_with_objects = param_values[PARAM_WINDOW_LEADS_WITH_OBJECTS]

        # Cache activity class labels in ID order
        self._act_class_names = [
            x[1] for x in sorted((l.id, l.label) for l in self._act_config.labels)
        ]

        # Load in TCN classification dataset and model/weights
        # The dataset includes info on the window size appropriate for the
        # model as well as how to embed input data into the appropriate
        # vectorization the model requires.
        self._model_dset = create_dataset_from_hydra(
            Path(param_values[PARAM_MODEL_CONFIG])
        )
        with SimpleTimer("Loading inference module", log.info):
            self._model_device = torch.device(param_values[PARAM_MODEL_DEVICE])
            self._model = PTGLitModule.load_from_checkpoint(
                param_values[PARAM_MODEL_WEIGHTS],
                map_location=self._model_device,
            ).eval()
            # from pytorch_lightning.utilities.model_summary import summarize
            # from torchsummary import summary
            # print(summary(self._model))
            # print(self._model)

        # # Load labels list from configured activity_labels YAML file.
        # print(f"json path: {param_values[PARAM_MODEL_OD_MAPPING]}")
        # with open(param_values[PARAM_MODEL_OD_MAPPING]) as infile:
        #     det_label_list = json.load(infile)
        # self._det_label_to_id = {
        #     c: i for i, c in enumerate(det_label_list) if c not in ["patient", "user"]
        # }
        # print(self._det_label_to_id)
        # Feature version aligned with model current architecture

        self.keypoints_cats = DETECTION_CLASS_KEYPOINTS["patient"]

        # Optionally initialize buffer-feeding from input COCO-file of object
        # detections.
        tmp_str = param_values[PARAM_INPUT_COCO_FILEPATH]
        input_coco_path: Optional[Path] = Path(tmp_str) if tmp_str else None
        # TODO: Variable to signal that processing of all file-loaded
        #       detections has completed.
        self._coco_complete_lock = Lock()
        self._coco_load_thread = None
        if input_coco_path is not None:
            self._coco_load_thread = Thread(
                target=self._thread_populate_from_coco,
                name="coco_loader",
                args=(input_coco_path,),
            )
            self._coco_load_thread.daemon = True
            # Thread start at bottom of constructor.

        # Setup optional results output to a COCO file at end of runtime.
        tmp_str: str = param_values[PARAM_OUTPUT_COCO_FILEPATH]
        self._output_kwcoco_path: Optional[Path] = Path(tmp_str) if tmp_str else None
        self._results_collector: Optional[ResultsCollector] = None
        if self._output_kwcoco_path:
            log.info(
                f"Collecting predictions and outputting to: "
                f"{self._output_kwcoco_path}"
            )
            self._results_collector = ResultsCollector(
                self._output_kwcoco_path,
                {l.id: l.label for l in self._act_config.labels},
            )
            # If we are loading from a COCO detections file, it will set the
            # video in the loading thread.
            if self._coco_load_thread is None:
                self._results_collector.set_video("ROS2 Stream")

        # Input data buffer for temporal windowing.
        # Data should be tuple pairing a timestamp (ROS Time) of the source
        # image frame with the object detections descriptor vector.
        # Buffer initialization must be before ROS callback and runtime-loop
        # initialization.
        self._window_size = self._model_dset.window_size
        self._buffer = InputBuffer(
            0,  # Not using msgs with tolerance.
            self.get_logger,
        )
        self._buffer_max_size_nsec = int(
            param_values[PARAM_BUFFER_MAX_SIZE_SECONDS] * 1e9
        )

        # Time of the most recent window extracted from the buffer in the
        # runtime loop.
        # This is a little different
        self._window_extracted_time_ns: Optional[int] = None
        # Protected access across threads.
        self._window_extracted_time_ns_cond = Condition()

        # Track the time of the most recently processed window's leading frame
        # time. Assuming only used on the same thread (runtime loop thread).
        # Used by a `_window_criterion_new_leading_frame`.
        # Intentionally before runtime-loop initialization.
        self._window_processed_time_ns: Optional[int] = None

        # Create ROS subscribers and publishers.
        # These are being purposefully being allocated before the
        # runtime-thread allocation.
        # This is intentionally before runtime-loop initialization.
        self._img_ts_subscriber = self.create_subscription(
            Time,
            self._img_ts_topic,
            self.img_ts_callback,
            1,
            callback_group=MutuallyExclusiveCallbackGroup(),
        )

        self._det_subscriber = self.create_subscription(
            ObjectDetection2dSet,
            self._det_topic,
            self.det_callback,
            1,
            callback_group=MutuallyExclusiveCallbackGroup(),
        )

        self._pose_subscriber = self.create_subscription(
            HandJointPosesUpdate,
            self._pose_topic,
            self.pose_callback,
            1,
            callback_group=MutuallyExclusiveCallbackGroup(),
        )

        self._activity_publisher = self.create_publisher(
            ActivityDetection,
            self._act_topic,
            1,
            callback_group=MutuallyExclusiveCallbackGroup(),
        )

        # Rate tracker used in the window processing function.
        # This needs to be initialized before starting the runtime-loop which
        # calls that method.

        self._rate_tracker = RateTracker()

        # Start windowed prediction runtime thread.
        # On/Off Switch for runtime loop, initializing to "on" position.
        # Clear this event to deactivate the runtime loop.
        self._rt_active = Event()
        self._rt_active.set()
        # seconds to occasionally time out of the wait condition for the loop
        # to check if it is supposed to still be alive.
        self._rt_active_heartbeat = param_values[PARAM_RT_HEARTBEAT]
        # Condition that the runtime should perform processing
        self._rt_awake_evt = WaitAndClearEvent()
        self._rt_thread = Thread(target=self.rt_loop, name="prediction_runtime")
        self._rt_thread.daemon = True
        # Thread start at bottom of constructor.

        # Start threads
        # Should be the last part of the constructor.
        log.info("Starting runtime thread...")
        self._rt_thread.start()
        log.info(f"coco load thread: {self._coco_load_thread}")
        if self._coco_load_thread:
            log.info("Starting COCO loading thread...")
            self._coco_load_thread.start()

    def _thread_populate_from_coco(self, input_coco_path: Path) -> None:
        """
        Function to populate the buffer from a loaded COCO dataset of object
        detections.
        """
        log = self.get_logger()
        with SimpleTimer("Loading COCO object detections...", log.info):
            with open(input_coco_path, "r") as infile:
                dset = kwcoco.CocoDataset(data=json.load(infile))

        # Only supporting processing of a single video's worth of detections.
        # We will be buffering into a window-based buffer, so we need to only
        # buffer one video's worth of detections at a time. Supporting only one
        # video's worth of inputs is the simplest to support initially.
        if len(dset.videos()) != 1:
            log.error(
                f"Input object detections COCO file did not have, or had more "
                f"than, one video's worth of detections. "
                f"Had: {len(dset.videos())}"
            )
            self._rt_active.clear()
            return

        # If we're also outputting via a results collector, set the video
        # (name) to be that of the input detections video.
        if self._results_collector:
            self._results_collector.set_video(dset.dataset["videos"][0]["name"])

        # Store detection annotation category labels as a vector once.
        # * categories() will using ascending ID order when not given any
        #   explicit IDs to retrieve.
        obj_labels = dset.categories().name

        # Scan images by frame_index attribute
        # Type annotations for `dset.images().get` is not accurate.
        image_id_to_frame_index = dset.images().get("frame_index", keepid=True)
        for image_id, frame_index in sorted(
            image_id_to_frame_index.items(), key=lambda v: v[1]
        ):
            # Arbitrary time for alignment in windowing
            image_ts = Time(sec=0, nanosec=frame_index)
            image_ts_ns = time_to_int(image_ts)

            # Detection set message
            det_msg = ObjectDetection2dSet()
            det_msg.header.stamp = image_ts
            det_msg.source_stamp = image_ts
            det_msg.label_vec = obj_labels

            image_annots = dset.annots(dset.index.gid_to_aids[image_id])  # type: ignore
            det_msg.num_detections = n_dets = len(image_annots)

            if n_dets > 0:
                det_bbox_ltrb = image_annots.boxes.to_ltrb().data.T
                det_msg.left.extend(det_bbox_ltrb[0])
                det_msg.top.extend(det_bbox_ltrb[1])
                det_msg.right.extend(det_bbox_ltrb[2])
                det_msg.bottom.extend(det_bbox_ltrb[3])

                # Creates [n_det, n_label] matrix, which we assign to and then
                # ravel into the message slot.
                conf_mat = np.zeros((n_dets, len(obj_labels)), dtype=np.float64)
                conf_mat[
                    np.arange(n_dets), image_annots.get("category_id")
                ] = image_annots.get("confidence")
                det_msg.label_confidences.extend(conf_mat.ravel())

            # Calling the image callback last since image frames define the
            # window bounds, creating a new window for processing.
            log.info(f"Queuing from COCO: n_dets={n_dets}, image_ts={image_ts}")
            self.det_callback(det_msg)
            # self.pose_callback(det_msg)
            self.img_ts_callback(image_ts)

            # Wait until `image_ts` was considered in the runtime loop before
            # proceeding into the next iteration.
            with self._window_extracted_time_ns_cond:
                self._window_extracted_time_ns_cond.wait_for(
                    lambda: (
                        self._window_extracted_time_ns is not None
                        and self._window_extracted_time_ns >= image_ts_ns
                    ),
                )

        log.info("Completed COCO file object yielding")
        self._rt_active.clear()

    def img_ts_callback(self, msg: Time) -> None:
        """
        Capture a detection source image timestamp message.
        """
        log = self.get_logger()
        self._current_frame_number += 1
        if self.rt_alive() and self._buffer.queue_image(
            None, msg, self._current_frame_number
        ):
            if self._enable_trace_logging:
                log.info(f"Queueing image TS {msg} frame {self._current_frame_number}")

            # If we are configured to prefer the latest image received as the
            # latest image in the processing window, indicate the runtime upon
            # receiving new images that it should try to process a window now.
            if not self._window_lead_with_objects:
                # Let the runtime know we've queued something.
                self._rt_awake_evt.set()

    def det_callback(self, msg: ObjectDetection2dSet) -> None:
        """
        Callback function for `ObjectDetection2dSet` messages. Runs the classifier,
        creates an `ActivityDetection` message from the results the classifier,
        and publish the `ActivityDetection` message.
        """
        if self.rt_alive() and self._buffer.queue_object_detections(msg):
            if self._enable_trace_logging:
                self.get_logger().info(
                    f"Queueing object detections (ts={msg.header.stamp}, source_stamp_time={msg.source_stamp})"
                )

            # If we are configured to prefer the most recent image with object
            # detections associated with it as the latest image in the
            # processing window, indicate the runtime upon receiving new object
            # detections received that it should try to process a window now.
            if self._window_lead_with_objects:
                # Let the runtime know we've queued something.
                self._rt_awake_evt.set()

    def pose_callback(self, msg: HandJointPosesUpdate) -> None:
        """
        Callback function for `HandJointPosesUpdate` messages. Runs the classifier,
        creates an `ActivityDetection` message from the results the classifier,
        and publish the `ActivityDetection` message.
        """
        if self.rt_alive() and self._buffer.queue_joint_keypoints(msg):
            if self._enable_trace_logging:
                self.get_logger().info(
                    f"Queueing pose estimations (ts={msg.header.stamp}, source_stamp_time={msg.source_stamp})"
                )

            # Let the runtime know we've queued something.
            # self._rt_awake_evt.set()

    def rt_alive(self) -> bool:
        """
        Check that the prediction runtime is still alive and return false if it
        is not.
        """
        alive = self._rt_thread.is_alive()
        if not alive:
            self.get_logger().warn("Runtime thread no longer alive.")
            self._rt_thread.join()
        return alive

    def rt_stop(self) -> None:
        """
        Indicate that the runtime loop should cease.
        """
        self._rt_active.clear()
        self._rt_awake_evt.set()  # intentionally second

    def _rt_keep_looping(self) -> bool:
        """
        Indicator that the runtime-loop should keep looping.

        The runtime should still be active when:
        * The `_rt_active` event is still set (on/off switch)
        * The input-file-mode EOF has not been reached (if in that mode).
        """
        # This will quickly return False if it has been `.clear()`ed
        rt_active = self._rt_active.wait(0)
        # TODO: add has-finished-processing-file-input check.
        return rt_active

    def _save_image_to_coco(self, window: InputWindow) -> int:
        """
        This will add an image to the output coco file
        if you are not saving to a coco file, this will return -1
        """
        if self._results_collector:
            # Prepare output message
            activity_msg = ActivityDetection()
            # set the only needed items for collection
            if len(window.frames) > 0:
                activity_msg.source_stamp_end_frame = window.frames[-1][0]
            else:
                self.get_logger().warn(f"window.frames: {window.frames}")
            activity_msg.conf_vec = [0.0 for x in self._model.classes]
            gid = self._collect_image(activity_msg)
            return gid
        return -1

    def _window_criterion_correct_size(self, window: InputBuffer) -> bool:
        window_ok = len(window) == self._window_size
        if not window_ok:
            self.get_logger().warn(
                f"Window is not the appropriate size "
                f"(actual:{len(window)} != {self._window_size}:expected)"
            )
            self._save_image_to_coco(window)

        return window_ok

    def _window_criterion_new_leading_frame(self, window: InputWindow) -> bool:
        """
        The new window's leading frame should be beyond a previous window's
        leading frame.
        """
        if len(window) == 0:
            self.get_logger().warn("Window has no content, no leading frame to check.")
            return False
        cur_leading_time_ns = time_to_int(window.frames[-1][0])
        prev_leading_time_ns = self._window_processed_time_ns
        if prev_leading_time_ns is not None:
            window_ok = prev_leading_time_ns < cur_leading_time_ns
            if not window_ok:
                # current window is earlier/same lead as before, so not a good
                # window
                self.get_logger().warn("Input window has duplicate leading frame time.")
                return False
            # Window is OK, save new latest leading frame time below.
        # Else: This is the first window with non-zero frames.
        return True

    def _window_criterion_coco_input_mode(self, window: InputWindow) -> bool:
        """
        When input is coming from COCO file, we expect that all input window
        slots are filled and there are no None values.
        Basically only need to check the latest time column as inputs are
        lock-step buffered.
        """
        if len(window) == 0:
            return True  # nothing to check, defer to other checks
        if None in window.frames or None in window.obj_dets:
            self.get_logger().warn("Inputs not jointly filled yet.")
            return False
        return True

    def rt_loop(self):
        """
        Activity classification prediction runtime function.
        """
        log = self.get_logger()
        log.info("Runtime loop starting")
        enable_time_trace_logging = self._enable_trace_logging

        # These criterion predicates must all return true for us to proceed
        # with processing activity classification for a window.
        # Function order should consider short-circuiting rules.
        window_processing_criterion_fn_list: List[Callable[[InputWindow], bool]] = [
            self._window_criterion_correct_size,
            self._window_criterion_new_leading_frame,
        ]

        # If we're in COCO input mode, add the associated criterion
        if self._coco_load_thread is not None:
            window_processing_criterion_fn_list.append(
                self._window_criterion_coco_input_mode
            )

        # log.info(f"_rt_keep_looping: {self._rt_keep_looping()}")
        while self._rt_keep_looping():
            # log.info(f"self._rt_awake_evt.wait_and_clear(self._rt_active_heartbeat): {self._rt_awake_evt.wait_and_clear(self._rt_active_heartbeat)}")
            if self._rt_awake_evt.wait_and_clear(self._rt_active_heartbeat):
                # We want to fire off a prediction if the current window of
                # data is "valid" based on our registered criterion.

                # log.info(f"buffer contents: {self._buffer.obj_dets}")

                window = self._buffer.get_window(
                    self._window_size,
                    have_leading_object=self._window_lead_with_objects,
                )

                # log.info(f"buffer contents: {window.obj_dets}")

                # if enable_time_trace_logging:
                #     log.info(f"window: {window.patient_joint_kps}")
                # Time of the leading frame of the extracted window.
                window_time_ns: Optional[int] = None
                if window.frames:  # maybe there are no frames yet in there.
                    window_time_ns = time_to_int(window.frames[-1][0])

                with self._window_extracted_time_ns_cond:
                    self._window_extracted_time_ns = window_time_ns
                    self._window_extracted_time_ns_cond.notify_all()

                # log.info(f"if func for window process: {all(fn(window) for fn in window_processing_criterion_fn_list)}")

                if all(fn(window) for fn in window_processing_criterion_fn_list):
                    # After validating a window, and before processing it, clear
                    # out older data at and before the first item in the window.
                    self._buffer.clear_before(time_to_int(window.frames[1][0]))

                    image_gid = (
                        None  # set this to None to signal if we saved the image or not
                    )
                    try:
                        if enable_time_trace_logging:
                            log.info(
                                f"Processing window with leading image TS: "
                                f"{window.frames[-1][0]}"
                            )

                        act_msg = self._process_window(window)
                        # log.info(f"activity message: {act_msg}")

                        image_gid = self._collect_image(act_msg)
                        self._collect_results(act_msg, image_gid)
                        # set the header right before publishing so that the time is after processing
                        act_msg.header.frame_id = "Activity Classification"
                        act_msg.header.stamp = self.get_clock().now().to_msg()

                        self._activity_publisher.publish(act_msg)
                    except NoActivityClassification:
                        # collect the image if we are saving to coco file
                        if self._results_collector and image_gid is None:
                            self._save_image_to_coco(window)
                        # No ramifications, but don't publish activity message.
                        log.warn(
                            "Runtime loop window processing function did "
                            "not yield an activity classification for "
                            "publishing."
                        )
                        if self._debug_file != "":
                            # save the info for why this window was not processed
                            repr = window.__repr__()
                            # clean this output for easier viewing (CSV)
                            repr = "index" + repr  # add a column for the index
                            repr = re.sub(" +", ",", repr)  # replace spaces with commas
                            with open(self._debug_file, "a") as f:
                                f.write(f"{repr}\n")

                    # This window has completed processing - record its leading
                    # timestamp now.
                    self._window_processed_time_ns = window_time_ns
                else:
                    log.debug("Runtime loop window criterion check(s) failed.")
                    with self._buffer:
                        # Clear to at least our maximum buffer size even if we
                        # didn't process anything (if there is anything *in*
                        # our buffer). It's OK if the buffer's latest time has
                        # progress since the start of this loop: that's just
                        # the state it's in now.
                        try:
                            self._buffer.clear_before(
                                time_to_int(self._buffer.latest_time())
                                - self._buffer_max_size_nsec
                            )
                        except RuntimeError:
                            # Nothing in the buffer, nothing to clear.
                            pass
            else:
                log.debug(
                    "Runtime loop heartbeat timeout: checking alive status.",
                    throttle_duration_sec=1,
                )

        log.info("Runtime function end.")

    def _process_window(self, window: InputWindow) -> ActivityDetection:
        """
        Process an input window and output an activity classification message.

        :raises NoActivityClassification: No activity classification could be
            determined for this input window.
        """
        log = self.get_logger()
        log.info(f"Input Window (oldest-to-newest frame):\n{window}")

        # TCN wants to know the label and confidence for the maximally
        # confident class only. Input object detection messages
        log.info("processing window...")

        # Convert window ROS Messages into something appropriate for setting to
        # the vectorization dataset.
        det_label_vec: List[Optional[str]] = []
        window_data: List[FrameData] = []
        for m_dets, m_pose in zip(window.obj_dets, window.patient_joint_kps):
            m_dets: Optional[ObjectDetection2dSet]
            m_pose: Optional[HandJointPosesUpdate]
            f_dets: Optional[FrameObjectDetections] = None
            f_pose: Optional[FramePoses] = None
            if m_dets is not None:
                det_label_vec = m_dets.label_vec
                # Convert message xyxy into xywh
                bbox = np.asarray(
                    [m_dets.left, m_dets.top, m_dets.right, m_dets.bottom]
                ).T
                bbox[:, 2:] -= bbox[:, :2]
                cats, scores = max_det_class_score(m_dets)
                f_dets = FrameObjectDetections(
                    bbox,
                    cats,
                    scores,
                )
            if m_pose is not None:
                f_pose = FramePoses(
                    # No whole-pose score, so just filling in 1.0 for now.
                    np.array([1.0]),
                    # (x,y) coordinates for each joint for our single pose.
                    # Shape (1, n_joints, 2)
                    np.array(
                        [
                            [
                                (j.pose.position.x, j.pose.position.y)
                                for j in m_pose.joints
                            ]
                        ]
                    ),
                    # Turns out, we are storing the confidence as the Z
                    # position in the message.
                    np.array([[j.pose.position.z for j in m_pose.joints]]),
                )
            window_data.append(FrameData(f_dets, f_pose))
        assert len(det_label_vec)
        # We do not set a slot in `det_label_vec` to represent background
        # because the confidences pushed forward from the detection source
        # because it should only be providing confidences for the provided
        # labels.

        self._model_dset.load_data_online(window_data, det_label_vec)
        loader = DataLoader(dataset=self._model_dset, batch_size=1)
        batch = move_data_to_device(list(loader)[0], device=self._model_device)

        with SimpleTimer("[_process_window] Model processing", log.info):
            with torch.no_grad():
                _, proba, preds, _, _, _ = self._model.model_step(
                    batch,
                    compute_loss=False,
                )
            pred = preds.cpu()[0]
            proba = proba.cpu()[0]

        log.info(f"activity probabilities: {proba}, prediction class: {pred}")
        log.info(f"activity class names: {self._act_class_names}")

        # Prepare output message
        activity_msg = ActivityDetection()
        # set the window frames
        activity_msg.source_stamp_start_frame = window.frames[0][0]
        activity_msg.source_stamp_end_frame = window.frames[-1][0]

        # save label vector
        activity_msg.label_vec = self._act_class_names

        # save the activity probabilities
        activity_msg.conf_vec = proba.tolist()

        if self._enable_trace_logging:
            log.info(
                f"[_process_window] Activity classification -- "
                f"{activity_msg.label_vec[pred]} @ {activity_msg.conf_vec[pred]} "
                f"(time: {time_to_int(activity_msg.source_stamp_start_frame)} - "
                f"{time_to_int(activity_msg.source_stamp_end_frame)})"
            )

        self._rate_tracker.tick()
        log.info(
            f"[_process_window] Activity classification rate "
            f"@ TS={activity_msg.source_stamp_end_frame} "
            f"(hz: {self._rate_tracker.get_rate_avg()})",
        )

        return activity_msg

    def _collect_image(self, msg: ActivityDetection) -> int:
        """
        Collect into our ResultsCollector instance from the produced activity
        classification message if we were initialized to do that.

        This method does nothing if this node has not been initialized to
        collect results.

        :param msg: ROS2 activity classification message that would be output.
        """
        rc = self._results_collector
        if rc is not None:
            # Use window end timestamp nanoseconds as the frame index.
            # When reading from an input COCO file, this aligns with the input
            # `image` `frame_index` attributes.
            frame_index = time_to_int(msg.source_stamp_end_frame)
            gid = rc.add_image(
                frame_index=frame_index,
                name=f"ros-frame-nsec-{frame_index}",
            )
            return gid
        return -1

    def _collect_results(self, msg: ActivityDetection, gid: int) -> None:
        """
        Collect into our ResultsCollector instance from the produced activity
        classification message if we were initialized to do that.

        This method does nothing if this node has not been initialized to
        collect results.

        :param msg: ROS2 activity classification message that would be output.
        :param gid: Global ID of the image associated with the activity
        """
        rc = self._results_collector
        if rc is not None:
            # use the gid that was created when the image was added
            pred_cls_idx = int(np.argmax(msg.conf_vec))
            rc.collect(
                gid=gid,
                activity_pred=pred_cls_idx,
                activity_conf_vec=list(msg.conf_vec),
            )

    def _save_results(self):
        """
        Save results if we have been initialized to do that.

        This method does nothing if this node has not been initialized to
        collect results.
        """
        rc = self._results_collector
        if rc is not None:
            self.get_logger().info(
                f"Writing classification results to: {self._output_kwcoco_path}"
            )
            self._results_collector.write_file()

    def destroy_node(self):
        log = self.get_logger()
        log.info("Stopping node runtime")
        self.rt_stop()
        with SimpleTimer("Shutting down runtime thread...", log.info):
            self._rt_active.clear()  # make RT active flag "False"
            self._rt_thread.join()
        self._save_results()
        super().destroy_node()


main = make_default_main(ActivityClassifierTCN, multithreaded_executor=4)


if __name__ == "__main__":
    main()<|MERGE_RESOLUTION|>--- conflicted
+++ resolved
@@ -10,15 +10,8 @@
 from typing import Callable
 from typing import List
 from typing import Optional
-<<<<<<< HEAD
 import re
 from typing import Tuple
-import re
-from typing import Tuple
-import re
-=======
-from typing import Tuple
->>>>>>> 596bed02
 
 import kwcoco
 from builtin_interfaces.msg import Time
