--- conflicted
+++ resolved
@@ -94,11 +94,7 @@
                 (PARAM_GT_ACT_COCO, ""),
                 (PARAM_GT_VIDEO_ID, -1),
                 (PARAM_GT_OUTPUT_DIR, "outputs"),
-<<<<<<< HEAD
-                (PARAM_ONLY_MANUAL,),
-=======
                 (PARAM_START_PAUSED, False),
->>>>>>> dbf5736d
             ],
         )
         self._config_file = param_values[PARAM_CONFIG_FILE]
