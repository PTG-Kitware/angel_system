--- conflicted
+++ resolved
@@ -16,13 +16,8 @@
         threshold_frame_count=8, # full rate = 8, half rate = 4
         threshold_frame_count_weak=0.0,
         deactivate_thresh_mult=0.3,
-<<<<<<< HEAD
-        deactivate_thresh_frame_count=20,
-        recipe_types=["coffee", "tea", "pinwheel", "dessert_quesadilla", "oatmeal"],
-=======
         deactivate_thresh_frame_count=20, # full rate = 20, half rate = 10
         recipe_types=[],
->>>>>>> d90960eb
         recipe_config_dict={},
         background_threshold=0.3,
         activity_config_fpath="config/activity_labels/all_recipe_labels.yaml",
@@ -65,11 +60,7 @@
         # all start at frame 30, since the TCN takes in 30 frames.
         self.current_frame = 30
 
-<<<<<<< HEAD
-        self.activity_conf_history = np.empty((0, 58))
-=======
         self.activity_conf_history = np.empty((0, num_activity_classes))
->>>>>>> d90960eb
 
         self.recipe_types = recipe_types
 
