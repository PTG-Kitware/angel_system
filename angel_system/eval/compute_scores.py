--- conflicted
+++ resolved
@@ -12,22 +12,13 @@
         self.dets = dets
         self.output_fn = output_fn
 
-<<<<<<< HEAD
     def detect_intersection_per_activity_label(self):
         """
         Calculate the detection intersection per activity label
-=======
-    :param labels: Pandas df with columns id (int) and class (str)
-    :param gt: Dict of activity start and end time ground truth values, organized by label keys
-    :param dets: Dict of activity start and end time detections with confidence values, organized by label keys.
-        This will be modified in place to add a "detection intersection" key to each detection
->>>>>>> eb380062
-
         :param labels: Pandas df with columns id (int) and class (str)
         :param gt: Dict of activity start and end time ground truth values, organized by label keys
-        :param dets: Dict of activity start and end time detections with confidence values, organized by label keys
-
-        :return: Tuple(Average detection intersection across all classes, Dictionary mapping class labels to their average detection intersection scores, dets)
+        :param dets: Dict of activity start and end time detections with confidence values, organized by label keys.
+        This will be modified in place to add a "detection intersection" key to each detection
         """
         detect_intersection_per_label = {}
         for i, row in self.labels.iterrows():
@@ -54,7 +45,6 @@
 
                     continue
 
-<<<<<<< HEAD
                 if gt_overlap.shape[0] > 1:
                     log.warning("Found more than one overlapping ground truth")
                 gt_overlap = gt_overlap.iloc[0] # assuming only one gt in range
@@ -65,14 +55,8 @@
                 i_left = max(det_range['start'], gt_overlap['start'])  # "right"-most left boundary
                 i_right = min(det_range['end'], gt_overlap['end'])  # "left"-most right boundary
                 intersection_area = i_right - i_left
-=======
-            iou = intersection_area / det_area
->>>>>>> eb380062
 
-                gt_area = intersection_area
-
-                union_area = gt_area + det_area - intersection_area
-                detect_intersection = intersection_area / union_area
+                detect_intersection = intersection_area / det_area
 
                 detect_intersections.append(detect_intersection)
                 detect_intersection_counts += 1
