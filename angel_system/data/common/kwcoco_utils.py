--- conflicted
+++ resolved
@@ -348,11 +348,6 @@
             freq_dict[l] = np.zeros(len(dset.cats) + 2)
 
             act_labels.append(l)
-<<<<<<< HEAD
-=======
-    # freq_dict["hand (right) (HoloLens)"] = np.zeros(len(dset.cats) + 2)
-    # freq_dict["hand (left) (HoloLens)"] = np.zeros(len(dset.cats) + 2)
->>>>>>> 9745d722
 
     label_frame_freq = np.zeros(len(act_labels))
 
@@ -387,9 +382,7 @@
             cat_labels[cat_id - 1] = cat
 
             freq_dict[act][cat_id - 1] += 1
-
-    # import pdb; pdb.set_trace()
-<<<<<<< HEAD
+            
     print(freq_dict)
     print(f"Activity label freq: {label_frame_freq}")
     return freq_dict, act_labels, cat_labels, label_frame_freq
@@ -477,10 +470,6 @@
             v = iarea / hand_area
             freq_dict[act][cat_id - 1] += v
 
-=======
->>>>>>> 9745d722
-    print(freq_dict)
-    print(f"Activity label freq: {label_frame_freq}")
     return freq_dict, act_labels, cat_labels, label_frame_freq
 
 
@@ -516,22 +505,13 @@
     plt.colorbar()
 
     plt.xlabel("activities")
-<<<<<<< HEAD
     plt.ylabel("object class")
-=======
-    plt.ylabel("object class frequency")
->>>>>>> 9745d722
 
     plt.xticks(range(len(act_labels)), act_labels, rotation="vertical")
     plt.yticks(range(len(cat_labels)), cat_labels)
 
-<<<<<<< HEAD
-    plt.show()
-    # plt.savefig("obj_hand_intersect_per_act.png", bbox_inches='tight', dpi=300)
-=======
     # plt.show()
     plt.savefig("obj_freq_per_act.png", bbox_inches="tight", dpi=300)
->>>>>>> 9745d722
 
 
 def visualize_kwcoco_by_contact(dset=None, save_dir=""):
